--- conflicted
+++ resolved
@@ -240,13 +240,9 @@
     parser.add_argument("--text_object_level", help="type of object to split up docs in",
                         type=str, default="doc")
     parser.add_argument("--output_path", help="output path of ngrams",
-<<<<<<< HEAD
                         type=str, default="./ngrams")
     parser.add_argument("--output_type", help="output format: html, json (see docs for proper decoding), xml, or tab",
                         type=str, default="html")
-=======
-                        type=str, default="./")
->>>>>>> 6fbb4f03
     parser.add_argument("--debug", help="add debugging", action='store_true', default=False)
     parser.add_argument("--stopwords", help="path to stopword list", type=str, default=None)
     args = vars(parser.parse_args())
