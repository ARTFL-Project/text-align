--- conflicted
+++ resolved
@@ -18,13 +18,8 @@
 
 from multiprocess import Pool
 from tqdm import tqdm
-<<<<<<< HEAD
-import time
 from itertools import combinations
-=======
 from unidecode import unidecode
-
->>>>>>> 10f07ff4
 from mmh3 import hash as hash32
 from Stemmer import Stemmer
 
@@ -45,28 +40,11 @@
 class Ngrams:
     """Generate Ngrams"""
 
-<<<<<<< HEAD
-    def __init__(self, ngram = 3, gap = 0, skipgram = False, order=True, text_object_level="doc", stemmer=True, lemmatizer="", stopwords=None, numbers=False, language="french",
-                 lowercase=True, debug=False):
-        self.ngram = ngram
-        self.gap = gap
-        self.window = ngram + gap
-        self.order=order
-        self.skipgram = skipgram
-        self.numbers = numbers
-        self.stemmer = stemmer
-        self.language = language
-        self.lowercase = lowercase
-        if lemmatizer:
-            self.lemmatize = True
-            self.lemmatizer_path = lemmatizer
-        else:
-            self.lemmatize = False
-=======
-    def __init__(self, text_object_level="doc", ngram=3, skipgram=False, stemmer=True, lemmatizer="", stopwords=None, numbers=False, language="french",
+    def __init__(self, text_object_level="doc", ngram=3, gap=0, skipgram=False, stemmer=True, lemmatizer="", stopwords=None, numbers=False, language="french",
                  lowercase=True, minimum_word_length=2, debug=False):
         self.config = {
             "ngram": ngram,
+            "window": ngram + gap,
             "skipgram": skipgram,
             "numbers": numbers,
             "stemmer": stemmer,
@@ -77,7 +55,6 @@
             "stopwords": stopwords,
             "text_object_level": text_object_level
         }
->>>>>>> 10f07ff4
         if stopwords is not None and os.path.isfile(stopwords):
             self.stopwords = self.__get_stopwords(stopwords)
         else:
@@ -163,12 +140,6 @@
         metadata["filename"] = os.path.join(self.input_path, "data/TEXT", metadata["filename"])
         return metadata
 
-<<<<<<< HEAD
-    def generate(self, file_path, output_path, db_path=None, db_name="DataBase.db", is_philo_db=False, metadata=None, workers=4, ram="20%"):
-        """Generate n-grams."""
-        files = glob(str(Path(file_path).joinpath("*")))
-		# os.system('rm -rf %s/' % output_path)
-=======
     def __dump_config(self, output_path):
         with open(str(output_path.joinpath("config/ngram_config.ini")), "w") as ini_file:
             ngram_config = configparser.ConfigParser()
@@ -178,10 +149,9 @@
             ngram_config.write(ini_file)
 
 
-    def generate(self, file_path, output_path, is_philo_db=False, db_path=None, metadata=None, workers=4, ram="50%", use_db=False, db_name=""):
+    def generate(self, file_path, output_path, is_philo_db=False, db_path=None, metadata=None, workers=4, ram="50%", use_db=False, db_name="DataBase.db"):
         """Generate n-grams."""
         files = glob(str(Path(file_path).joinpath("*")))
->>>>>>> 10f07ff4
         os.system('mkdir -p {}/ngrams'.format(output_path))
         os.system('mkdir -p {}/metadata'.format(output_path))
         os.system("mkdir -p {}/index".format(output_path))
@@ -205,8 +175,8 @@
 
         print("\nGenerating ngrams...", flush=True)
         self.gap = 0
-        self.window = self.ngram + self.gap
-        print("\nGap:"+str(self.gap)+" Window: "+str(self.window), flush=True)
+        self.config["window"] = self.ngram + self.gap
+        print("\nGap:"+str(self.gap)+" Window: "+str(self.config["window"]), flush=True)
         pool = Pool(workers)
         with tqdm(total=len(files)) as pbar:
             for local_metadata in pool.imap_unordered(self.process_file, files):
@@ -237,24 +207,11 @@
         print("Cleaning up...")
         os.system("rm -r {}/temp".format(self.output_path))
 
-<<<<<<< HEAD
         ngram_index_path = Path(self.output_path).joinpath("index/index.tab")
 
         # generate a sqlite DataBase
         #if db_path is None:
         #    self.convert2DataBase(self.db_path, self.db_name, output_path)
-=======
-    def generate2(self, file_path, output_path, workers, ram, db_name, db_path, is_philo_db=False):
-        """Generate n-grams. Takes a list of files as an argument."""
-        files = glob(str(Path(file_path).joinpath("*")))
-        print("\nStarting generation...")
-        self.db_name = db_name
-        self.db_path = os.path.join(output_path, db_path)
-        self.createDB(db_path)
-        sqlDataBase = sqlite3.connect(db_path)
-        self.input_path = db_path
-        self.output_path = output_path
->>>>>>> 10f07ff4
 
         return ngram_index_path
 
@@ -445,13 +402,8 @@
                     ngram_obj = deque([])
                     current_text_id = text_id
                 ngram_obj.append((word, position, word_obj["start_byte"], word_obj["end_byte"]))
-<<<<<<< HEAD
-                if len(ngram_obj) == self.window:   # window is ngram+gap
-                    if self.skipgram == True:
-=======
-                if len(ngram_obj) == self.config["ngram"]:
-                    if self.config["skipgram"]:
->>>>>>> 10f07ff4
+                if len(ngram_obj) == self.config["window"]:   # window is ngram+gap
+                    if self.config["skipgram"] == True:
                         ngram_obj_to_store = [ngram_obj[0], ngram_obj[-1]]
                     else:
                         ngram_obj_to_store = list(ngram_obj)
@@ -564,19 +516,9 @@
 
 if __name__ == '__main__':
     ARGS = parse_command_line()
-<<<<<<< HEAD
-    debut = time.time()
-    NGRAM_GENERATOR = Ngrams(stopwords=ARGS["stopwords"], lemmatizer=ARGS["lemmatizer"], skipgram=ARGS["skipgram"], ngram=ARGS["ngram"], gap=ARGS["gap"])
-    NGRAM_GENERATOR.generate(ARGS["file_path"], ARGS["output_path"], db_path=ARGS["db_path"], db_name=ARGS["db_name"],
-            is_philo_db=ARGS["is_philo_db"], metadata=ARGS["metadata"], workers=ARGS["cores"], ram=ARGS["mem_usage"],
-            order=ARGS["order"] )
     #NGRAM_GENERATOR.convert2DataBase(db_path=ARGS["db_path"], db_name="test.db",
             #input_file="/local/spinel/ownCloud/Python/source_Comedie/result/ngram")
     #NGRAM_GENERATOR.matchingDB(db_name=ARGS["db_name"], db_path=ARGS["db_path"], nb_doc=84,  fenetre_rabbout=30)
-    fin = time.time()
-    print("Time: "+str((fin-debut)))
-=======
-    NGRAM_GENERATOR = Ngrams(stopwords=ARGS["stopwords"], lemmatizer=ARGS["lemmatizer"], skipgram=ARGS["skipgram"], text_object_level=ARGS["text_object_level"])
+    NGRAM_GENERATOR = Ngrams(stopwords=ARGS["stopwords"], lemmatizer=ARGS["lemmatizer"], skipgram=ARGS["skipgram"], text_object_level=ARGS["text_object_level"], gap=ARGS["gap"])
     NGRAM_GENERATOR.generate(ARGS["file_path"], ARGS["output_path"], is_philo_db=ARGS["is_philo_db"], metadata=ARGS["metadata"],
-                             workers=ARGS["cores"], ram=ARGS["mem_usage"], use_db=ARGS["use_db"])
->>>>>>> 10f07ff4
+                             workers=ARGS["cores"], ram=ARGS["mem_usage"], use_db=ARGS["use_db"], db_path=ARGS["db_path"], db_name=ARGS["db_name"], )